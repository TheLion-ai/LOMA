--- conflicted
+++ resolved
@@ -615,27 +615,15 @@
                       : dynamicStyles.assistantBubble,
                   ]}
                 >
-<<<<<<< HEAD
-                  <Text
-                    style={[
-                      dynamicStyles.messageText,
-                      message.role === "user"
-                        ? dynamicStyles.userText
-                        : dynamicStyles.assistantText,
-                    ]}
-                  >
-                    {message.content}
-                  </Text>
-=======
                   {message.role === "assistant" ? (
                     <Markdown
                       style={{
                         body: {
-                          color: styles.assistantText.color,
-                          fontSize: styles.messageText.fontSize,
+                          color: colors.foreground,
+                          fontSize: 16,
                         },
                         link: {
-                          color: "#3B82F6",
+                          color: colors.primary,
                           textDecorationLine: "underline",
                         },
                         paragraph: {
@@ -653,11 +641,15 @@
                       {message.content}
                     </Markdown>
                   ) : (
-                    <Text style={[styles.messageText, styles.userText]}>
+                    <Text
+                      style={[
+                        dynamicStyles.messageText,
+                        dynamicStyles.userText,
+                      ]}
+                    >
                       {message.content}
                     </Text>
                   )}
->>>>>>> 02180bc6
                 </View>
               </View>
             </View>
@@ -710,12 +702,6 @@
                     dynamicStyles.streamingBubble,
                   ]}
                 >
-<<<<<<< HEAD
-                  <Text style={[dynamicStyles.messageText, dynamicStyles.assistantText]}>
-                    {streamingMessage || ".".repeat(dotCount)}
-                    {streamingMessage && <Text style={dynamicStyles.cursor}>▊</Text>}
-                  </Text>
-=======
                   {streamingMessage ? (
                     <View
                       style={{ flexDirection: "row", alignItems: "flex-end" }}
@@ -723,11 +709,11 @@
                       <Markdown
                         style={{
                           body: {
-                            color: styles.assistantText.color,
-                            fontSize: styles.messageText.fontSize,
+                            color: colors.foreground,
+                            fontSize: 16,
                           },
                           link: {
-                            color: "#3B82F6",
+                            color: colors.primary,
                             textDecorationLine: "underline",
                           },
                           paragraph: {
@@ -744,14 +730,13 @@
                       >
                         {streamingMessage}
                       </Markdown>
-                      <Text style={styles.cursor}>▊</Text>
+                      <Text style={dynamicStyles.cursor}>▊</Text>
                     </View>
                   ) : (
-                    <Text style={[styles.messageText, styles.assistantText]}>
+                    <Text style={[dynamicStyles.messageText, dynamicStyles.assistantText]}>
                       {".".repeat(dotCount)}
                     </Text>
                   )}
->>>>>>> 02180bc6
                 </View>
               </View>
             </View>
