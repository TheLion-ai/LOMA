import React, { useEffect, useState } from "react";
<<<<<<< HEAD
import { View, Text, TouchableOpacity, ScrollView, Alert } from "react-native";
=======
import {
  View,
  Text,
  TouchableOpacity,
  ScrollView,
  Alert,
} from "react-native";
>>>>>>> 5ac22cb0
import { Input } from "@/components/ui/input";
import {
  useQueuedEmbeddingService,
  useEmbeddingModel,
} from "../lib/embedding-service";
<<<<<<< HEAD
import { getTursoDBService } from "../lib/turso-db-service";
=======
import {
  getTursoDBService,
} from "../lib/turso-db-service";
>>>>>>> 5ac22cb0
import {
  performMedicalSearch,
  formatSearchResultsForDisplay,
} from "../lib/search-utils";
import { FormattedResult } from "../types/rag";
import { useTheme } from "@/lib/theme-context";
import { getCurrentTheme } from "@/lib/theme";

/**
 * Demo component showing ExecuTorch embedding integration with TursoDBService
 */
export default function EmbeddingDemo() {
  const { isDark } = useTheme();
  const colors = getCurrentTheme(isDark);
  const [searchQuery, setSearchQuery] = useState("");
  const [searchResults, setSearchResults] = useState<FormattedResult[]>([]);
  const [isLoading, setIsLoading] = useState(false);
  const [modelStatus, setModelStatus] = useState<string>("Initializing...");
  const [dbStatus, setDbStatus] = useState<string>("Initializing...");

  // Initialize the embedding service and model
  const embeddingService = useQueuedEmbeddingService();
  const embeddingModel = useEmbeddingModel();

  // Initialize the database service
  const dbService = getTursoDBService();

  const dynamicStyles = {
    container: {
      flex: 1,
      padding: 16,
      backgroundColor: colors.background,
    },
    title: {
      fontSize: 24,
      fontWeight: "bold" as const,
      marginBottom: 16,
      color: colors.foreground,
    },
    sectionContainer: {
      backgroundColor: colors.card,
      padding: 16,
      borderRadius: 8,
      marginBottom: 24,
      borderWidth: 1,
      borderColor: colors.border,
    },
    sectionTitle: {
      fontSize: 18,
      fontWeight: "bold" as const,
      marginBottom: 8,
      color: colors.cardForeground,
    },
    statusText: {
      fontSize: 14,
      marginBottom: 4,
      color: colors.mutedForeground,
    },
    inputContainer: {
      marginBottom: 12,
    },
    buttonRow: {
      flexDirection: "row" as const,
      gap: 8,
    },
    buttonRowSingle: {
      flexDirection: "row" as const,
      marginTop: 8,
      width: "100%" as const,
    },
    primaryButton: {
      flex: 1,
      backgroundColor: colors.primary,
      padding: 12,
      borderRadius: 8,
      alignItems: "center" as const,
    },
    primaryButtonDisabled: {
      backgroundColor: colors.muted,
    },
    secondaryButton: {
      backgroundColor: colors.destructive,
      padding: 12,
      borderRadius: 8,
      alignItems: "center" as const,
      paddingHorizontal: 20,
    },
    warningButton: {
      flex: 1,
      backgroundColor: colors.accent,
      padding: 12,
      borderRadius: 8,
      alignItems: "center" as const,
      flexShrink: 1,
    },
    warningButtonDisabled: {
      backgroundColor: colors.muted,
    },
    buttonText: {
      color: colors.primaryForeground,
      fontWeight: "bold" as const,
    },
    secondaryButtonText: {
      color: colors.destructiveForeground,
      fontWeight: "bold" as const,
    },
    warningButtonText: {
      color: colors.accentForeground,
      fontWeight: "bold" as const,
    },
    resultItem: {
      borderWidth: 1,
      borderColor: colors.border,
      borderRadius: 8,
      padding: 12,
      marginBottom: 12,
      backgroundColor: colors.muted,
    },
    resultHeader: {
      flexDirection: "row" as const,
      justifyContent: "space-between" as const,
      marginBottom: 8,
    },
    resultTitle: {
      fontSize: 16,
      fontWeight: "bold" as const,
      color: colors.foreground,
    },
<<<<<<< HEAD
    resultInfoContainer: {
      marginTop: 8,
      gap: 4,
    },
    resultInfoRow: {
      flexDirection: "row" as const,
      alignItems: "center" as const,
    },
    resultLabel: {
      fontSize: 12,
      color: colors.mutedForeground,
      minWidth: 80,
    },
    resultValue: {
      fontSize: 12,
      color: colors.foreground,
      fontWeight: "bold" as const,
      flex: 1,
=======
    resultMetaRow: {
      flexDirection: "row" as const,
      alignItems: "center" as const,
    },
    resultType: {
      fontSize: 12,
      color: colors.mutedForeground,
      marginRight: 8,
>>>>>>> 5ac22cb0
    },
    resultSimilarity: {
      fontSize: 12,
      color: colors.primary,
      fontWeight: "bold" as const,
    },
    resultContent: {
      fontSize: 14,
      color: colors.mutedForeground,
      marginBottom: 4,
    },
    resultFooter: {
      flexDirection: "row" as const,
      gap: 16,
    },
    resultFooterText: {
      fontSize: 12,
      color: colors.mutedForeground,
    },
    instructionsText: {
      fontSize: 14,
      color: colors.mutedForeground,
      lineHeight: 20,
    },
    instructionsTextSpaced: {
      fontSize: 14,
      color: colors.mutedForeground,
      lineHeight: 20,
      marginTop: 8,
    },
  };

  useEffect(() => {
    // Only initialize database after embedding model is ready
    if (embeddingModel.isReady) {
      // Set the embedding model first, then initialize services
      dbService.setEmbeddingModel(embeddingModel);
      initializeServices();
    }
  }, [embeddingModel.isReady]);

  useEffect(() => {
    // Update model status when embedding model changes
    if (embeddingModel.error) {
      setModelStatus(`Error: ${embeddingModel.error}`);
    } else if (embeddingModel.isReady) {
      setModelStatus("Ready");
    } else if (embeddingModel.isGenerating) {
      setModelStatus("Generating...");
    } else {
      setModelStatus(
        `Loading... ${Math.round(embeddingModel.downloadProgress * 100)}%`
      );
    }
  }, [
    embeddingModel.isReady,
    embeddingModel.error,
    embeddingModel.isGenerating,
    embeddingModel.downloadProgress,
  ]);

  const initializeServices = async () => {
    try {
      setDbStatus("Initializing database...");
      await dbService.initialize();
      setDbStatus("Database ready");
    } catch (error) {
      console.error("Failed to initialize database:", error);
      setDbStatus(
        `Database error: ${
          error instanceof Error ? error.message : String(error)
        }`
      );
    }
  };

  const performSearch = async () => {
    if (!searchQuery.trim()) {
      Alert.alert("Error", "Please enter a search query");
      return;
    }

    if (!embeddingModel.isReady) {
      Alert.alert("Error", "Embedding model is not ready yet");
      return;
    }

    setIsLoading(true);
    try {
      console.log(
        "🔍 Performing comprehensive medical search using shared utilities..."
      );

      const searchResults = await performMedicalSearch(searchQuery, {
        limit: 5,
        threshold: 0.1,
        includeQA: true,
      });

      // Format results for display
      const formattedResults = formatSearchResultsForDisplay(searchResults);

      setSearchResults(formattedResults);
      console.log(`✅ Found ${formattedResults.length} total results`);
      console.log(
        `📊 Search stats: ${searchResults.documents.length} documents, ${searchResults.qaData.length} Q&A pairs`
      );
    } catch (error) {
      console.error("❌ Search failed:", error);
      Alert.alert(
        "Search Error",
        error instanceof Error ? error.message : String(error)
      );
    } finally {
      setIsLoading(false);
    }
  };

  const clearResults = () => {
    setSearchResults([]);
    setSearchQuery("");
  };

  const debugDocuments = async () => {
    try {
      await dbService.debugDocuments();
    } catch (error) {
      console.error("Failed to debug documents:", error);
      Alert.alert(
        "Error",
        error instanceof Error ? error.message : String(error)
      );
    }
  };

  return (
    <ScrollView style={dynamicStyles.container}>
<<<<<<< HEAD
      <Text style={dynamicStyles.title}>ExecuTorch Embedding Demo</Text>

      <View style={dynamicStyles.sectionContainer}>
        <Text style={dynamicStyles.sectionTitle}>Status</Text>
        <Text style={dynamicStyles.statusText}>
          Embedding Model: {modelStatus}
        </Text>
        <Text style={dynamicStyles.statusText}>Database: {dbStatus}</Text>
      </View>

      <View style={dynamicStyles.sectionContainer}>
        <Text style={dynamicStyles.sectionTitle}>Medical Search</Text>
=======
      <Text style={dynamicStyles.title}>
        ExecuTorch Embedding Demo
      </Text>

      <View style={dynamicStyles.sectionContainer}>
        <Text style={dynamicStyles.sectionTitle}>
          Status
        </Text>
        <Text style={dynamicStyles.statusText}>
          Embedding Model: {modelStatus}
        </Text>
        <Text style={dynamicStyles.statusText}>
          Database: {dbStatus}
        </Text>
      </View>

      <View style={dynamicStyles.sectionContainer}>
        <Text style={dynamicStyles.sectionTitle}>
          Medical Search
        </Text>
>>>>>>> 5ac22cb0
        <Input
          style={dynamicStyles.inputContainer}
          placeholder="Enter your medical question or topic..."
          value={searchQuery}
          onChangeText={setSearchQuery}
          multiline
          numberOfLines={3}
        />
        <View style={dynamicStyles.buttonRow}>
          <TouchableOpacity
            style={[
              dynamicStyles.primaryButton,
<<<<<<< HEAD
              (!embeddingModel.isReady || isLoading) &&
                dynamicStyles.primaryButtonDisabled,
=======
              (!embeddingModel.isReady || isLoading) && dynamicStyles.primaryButtonDisabled,
>>>>>>> 5ac22cb0
            ]}
            onPress={performSearch}
            disabled={!embeddingModel.isReady || isLoading}
          >
            <Text style={dynamicStyles.buttonText}>
              {isLoading ? "Searching..." : "Search"}
            </Text>
          </TouchableOpacity>
          <TouchableOpacity
            style={dynamicStyles.secondaryButton}
            onPress={clearResults}
          >
            <Text style={dynamicStyles.secondaryButtonText}>Clear</Text>
          </TouchableOpacity>
        </View>
        <View style={dynamicStyles.buttonRowSingle}>
          <TouchableOpacity
            style={[
              dynamicStyles.warningButton,
              isLoading && dynamicStyles.warningButtonDisabled,
              {
                flex: 1,
                alignItems: "center",
<<<<<<< HEAD
              },
=======
              }
>>>>>>> 5ac22cb0
            ]}
            onPress={debugDocuments}
            disabled={isLoading}
          >
<<<<<<< HEAD
            <Text style={dynamicStyles.warningButtonText}>Debug Documents</Text>
=======
            <Text style={dynamicStyles.warningButtonText}>
              Debug Documents
            </Text>
>>>>>>> 5ac22cb0
          </TouchableOpacity>
        </View>
      </View>

      {searchResults.length > 0 && (
        <View style={dynamicStyles.sectionContainer}>
          <Text style={dynamicStyles.sectionTitle}>
            Search Results ({searchResults.length})
          </Text>
          {searchResults.map((result, index) => (
<<<<<<< HEAD
            <View key={index} style={dynamicStyles.resultItem}>
=======
            <View
              key={index}
              style={dynamicStyles.resultItem}
            >
>>>>>>> 5ac22cb0
              <View style={dynamicStyles.resultHeader}>
                <Text style={dynamicStyles.resultTitle}>
                  {result.title || "Untitled"}
                </Text>
<<<<<<< HEAD
              </View>
              <Text style={dynamicStyles.resultContent}>
                {result.content && result.content.length > 200
                  ? `${result.content.substring(0, 200)}...`
                  : result.content || "No content available"}
              </Text>
              <View style={dynamicStyles.resultInfoContainer}>
                <View style={dynamicStyles.resultInfoRow}>
                  <Text style={dynamicStyles.resultLabel}>Specialty: </Text>
                  <Text style={dynamicStyles.resultValue}>
                    {result.specialty || "N/A"}
                  </Text>
                </View>
                <View style={dynamicStyles.resultInfoRow}>
                  <Text style={dynamicStyles.resultLabel}>Year: </Text>
                  <Text style={dynamicStyles.resultValue}>
                    {result.year || "N/A"}
                  </Text>
                </View>
                <View style={dynamicStyles.resultInfoRow}>
                  <Text style={dynamicStyles.resultLabel}>Result Type: </Text>
                  <Text style={dynamicStyles.resultValue}>
                    {result.type || "Unknown"}
                  </Text>
                </View>
                <View style={dynamicStyles.resultInfoRow}>
                  <Text style={dynamicStyles.resultLabel}>Similarity: </Text>
=======
                <View style={dynamicStyles.resultMetaRow}>
                  <Text style={dynamicStyles.resultType}>
                    {result.type || "Unknown"}
                  </Text>
>>>>>>> 5ac22cb0
                  <Text style={dynamicStyles.resultSimilarity}>
                    {result.similarity
                      ? Math.round(result.similarity * 100)
                      : 0}
                    %
                  </Text>
                </View>
              </View>
<<<<<<< HEAD
=======
              <Text style={dynamicStyles.resultContent}>
                {result.content && result.content.length > 200
                  ? `${result.content.substring(0, 200)}...`
                  : result.content || "No content available"}
              </Text>
              <View style={dynamicStyles.resultFooter}>
                <Text style={dynamicStyles.resultFooterText}>
                  Specialty: {result.specialty || "N/A"}
                </Text>
                <Text style={dynamicStyles.resultFooterText}>
                  Year: {result.year || "N/A"}
                </Text>
              </View>
>>>>>>> 5ac22cb0
            </View>
          ))}
        </View>
      )}

      <View style={[dynamicStyles.sectionContainer, { marginTop: 16 }]}>
<<<<<<< HEAD
        <Text style={dynamicStyles.sectionTitle}>How it works</Text>
=======
        <Text style={dynamicStyles.sectionTitle}>
          How it works
        </Text>
>>>>>>> 5ac22cb0
        <Text style={dynamicStyles.instructionsText}>
          This demo uses ExecuTorch's ALL-MiniLM-L6-v2 model to generate real
          text embeddings for semantic search. The embeddings are used to find
          similar medical documents and Q&A pairs in the Turso vector database.
        </Text>
        <Text style={dynamicStyles.instructionsTextSpaced}>
          Try searching for medical topics like "heart disease", "diabetes
          treatment", or "cancer immunotherapy" to see how the semantic search
          works with real embeddings.
        </Text>
      </View>
    </ScrollView>
  );
}<|MERGE_RESOLUTION|>--- conflicted
+++ resolved
@@ -1,27 +1,11 @@
 import React, { useEffect, useState } from "react";
-<<<<<<< HEAD
 import { View, Text, TouchableOpacity, ScrollView, Alert } from "react-native";
-=======
-import {
-  View,
-  Text,
-  TouchableOpacity,
-  ScrollView,
-  Alert,
-} from "react-native";
->>>>>>> 5ac22cb0
 import { Input } from "@/components/ui/input";
 import {
   useQueuedEmbeddingService,
   useEmbeddingModel,
 } from "../lib/embedding-service";
-<<<<<<< HEAD
 import { getTursoDBService } from "../lib/turso-db-service";
-=======
-import {
-  getTursoDBService,
-} from "../lib/turso-db-service";
->>>>>>> 5ac22cb0
 import {
   performMedicalSearch,
   formatSearchResultsForDisplay,
@@ -150,7 +134,6 @@
       fontWeight: "bold" as const,
       color: colors.foreground,
     },
-<<<<<<< HEAD
     resultInfoContainer: {
       marginTop: 8,
       gap: 4,
@@ -169,16 +152,6 @@
       color: colors.foreground,
       fontWeight: "bold" as const,
       flex: 1,
-=======
-    resultMetaRow: {
-      flexDirection: "row" as const,
-      alignItems: "center" as const,
-    },
-    resultType: {
-      fontSize: 12,
-      color: colors.mutedForeground,
-      marginRight: 8,
->>>>>>> 5ac22cb0
     },
     resultSimilarity: {
       fontSize: 12,
@@ -316,7 +289,6 @@
 
   return (
     <ScrollView style={dynamicStyles.container}>
-<<<<<<< HEAD
       <Text style={dynamicStyles.title}>ExecuTorch Embedding Demo</Text>
 
       <View style={dynamicStyles.sectionContainer}>
@@ -329,28 +301,6 @@
 
       <View style={dynamicStyles.sectionContainer}>
         <Text style={dynamicStyles.sectionTitle}>Medical Search</Text>
-=======
-      <Text style={dynamicStyles.title}>
-        ExecuTorch Embedding Demo
-      </Text>
-
-      <View style={dynamicStyles.sectionContainer}>
-        <Text style={dynamicStyles.sectionTitle}>
-          Status
-        </Text>
-        <Text style={dynamicStyles.statusText}>
-          Embedding Model: {modelStatus}
-        </Text>
-        <Text style={dynamicStyles.statusText}>
-          Database: {dbStatus}
-        </Text>
-      </View>
-
-      <View style={dynamicStyles.sectionContainer}>
-        <Text style={dynamicStyles.sectionTitle}>
-          Medical Search
-        </Text>
->>>>>>> 5ac22cb0
         <Input
           style={dynamicStyles.inputContainer}
           placeholder="Enter your medical question or topic..."
@@ -363,12 +313,8 @@
           <TouchableOpacity
             style={[
               dynamicStyles.primaryButton,
-<<<<<<< HEAD
               (!embeddingModel.isReady || isLoading) &&
                 dynamicStyles.primaryButtonDisabled,
-=======
-              (!embeddingModel.isReady || isLoading) && dynamicStyles.primaryButtonDisabled,
->>>>>>> 5ac22cb0
             ]}
             onPress={performSearch}
             disabled={!embeddingModel.isReady || isLoading}
@@ -392,22 +338,12 @@
               {
                 flex: 1,
                 alignItems: "center",
-<<<<<<< HEAD
               },
-=======
-              }
->>>>>>> 5ac22cb0
             ]}
             onPress={debugDocuments}
             disabled={isLoading}
           >
-<<<<<<< HEAD
             <Text style={dynamicStyles.warningButtonText}>Debug Documents</Text>
-=======
-            <Text style={dynamicStyles.warningButtonText}>
-              Debug Documents
-            </Text>
->>>>>>> 5ac22cb0
           </TouchableOpacity>
         </View>
       </View>
@@ -418,25 +354,12 @@
             Search Results ({searchResults.length})
           </Text>
           {searchResults.map((result, index) => (
-<<<<<<< HEAD
             <View key={index} style={dynamicStyles.resultItem}>
-=======
-            <View
-              key={index}
-              style={dynamicStyles.resultItem}
-            >
->>>>>>> 5ac22cb0
               <View style={dynamicStyles.resultHeader}>
                 <Text style={dynamicStyles.resultTitle}>
                   {result.title || "Untitled"}
                 </Text>
-<<<<<<< HEAD
               </View>
-              <Text style={dynamicStyles.resultContent}>
-                {result.content && result.content.length > 200
-                  ? `${result.content.substring(0, 200)}...`
-                  : result.content || "No content available"}
-              </Text>
               <View style={dynamicStyles.resultInfoContainer}>
                 <View style={dynamicStyles.resultInfoRow}>
                   <Text style={dynamicStyles.resultLabel}>Specialty: </Text>
@@ -458,12 +381,6 @@
                 </View>
                 <View style={dynamicStyles.resultInfoRow}>
                   <Text style={dynamicStyles.resultLabel}>Similarity: </Text>
-=======
-                <View style={dynamicStyles.resultMetaRow}>
-                  <Text style={dynamicStyles.resultType}>
-                    {result.type || "Unknown"}
-                  </Text>
->>>>>>> 5ac22cb0
                   <Text style={dynamicStyles.resultSimilarity}>
                     {result.similarity
                       ? Math.round(result.similarity * 100)
@@ -472,35 +389,13 @@
                   </Text>
                 </View>
               </View>
-<<<<<<< HEAD
-=======
-              <Text style={dynamicStyles.resultContent}>
-                {result.content && result.content.length > 200
-                  ? `${result.content.substring(0, 200)}...`
-                  : result.content || "No content available"}
-              </Text>
-              <View style={dynamicStyles.resultFooter}>
-                <Text style={dynamicStyles.resultFooterText}>
-                  Specialty: {result.specialty || "N/A"}
-                </Text>
-                <Text style={dynamicStyles.resultFooterText}>
-                  Year: {result.year || "N/A"}
-                </Text>
-              </View>
->>>>>>> 5ac22cb0
             </View>
           ))}
         </View>
       )}
 
       <View style={[dynamicStyles.sectionContainer, { marginTop: 16 }]}>
-<<<<<<< HEAD
         <Text style={dynamicStyles.sectionTitle}>How it works</Text>
-=======
-        <Text style={dynamicStyles.sectionTitle}>
-          How it works
-        </Text>
->>>>>>> 5ac22cb0
         <Text style={dynamicStyles.instructionsText}>
           This demo uses ExecuTorch's ALL-MiniLM-L6-v2 model to generate real
           text embeddings for semantic search. The embeddings are used to find
